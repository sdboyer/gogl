package gogl

import (
	"fmt"
)

/* Vertex structures */

// As a rule, gogl tries to place as low a requirement on its vertices as
// possible. This is because, from a purely graph theoretic perspective,
// vertices are inert. Boring, even. Graphs are more about the topology, the
// characteristics of the edges connecting the points than the points
// themselves. Your use case cares about the content of your vertices, but gogl
// does not.  Consequently, anything can act as a vertex.
type Vertex interface{}

/* Atomic graph interfaces */

// A VertexEnumerator iteratively enumerates vertices.
type VertexEnumerator interface {
	EachVertex(f func(Vertex))
}

// An EdgeEnumerator iteratively enumerates edges.
type EdgeEnumerator interface {
	EachEdge(f func(Edge))
}

// An AdjacencyEnumerator iteratively enumerates a given vertex's adjacent vertices.
type AdjacencyEnumerator interface {
	EachAdjacent(start Vertex, f func(adjacent Vertex))
}

// A VertexMembershipChecker can indicate the presence of a vertex.
type VertexMembershipChecker interface {
	HasVertex(Vertex) bool // Whether or not the vertex is present in the set
}

// An InOutDegreeChecker reports the number of edges incident to a given vertex.
// TODO use this
type DegreeChecker interface {
	Degree(Vertex) (degree int, exists bool) // Number of incident edges; if vertex is present
}

// An InOutDegreeChecker reports the number of in or out-edges a given vertex has.
type InOutDegreeChecker interface {
	InDegree(Vertex) (degree int, exists bool)  // Number of in-edges; if vertex is present
	OutDegree(Vertex) (degree int, exists bool) // Number of out-edges; if vertex is present
}

// An EdgeMembershipChecker can indicate the presence of an edge.
type EdgeMembershipChecker interface {
	HasEdge(Edge) bool
}

// A VertexSetMutator allows the addition and removal of vertices from a set.
type VertexSetMutator interface {
	EnsureVertex(...Vertex)
	RemoveVertex(...Vertex)
}

// An EdgeSetMutator allows the addition and removal of edges from a set.
type EdgeSetMutator interface {
	AddEdges(edges ...Edge)
	RemoveEdges(edges ...Edge)
}

// A WeightedEdgeSetMutator allows the addition and removal of weighted edges from a set.
type WeightedEdgeSetMutator interface {
	AddEdges(edges ...WeightedEdge)
	RemoveEdges(edges ...WeightedEdge)
}

// A LabeledEdgeSetMutator allows the addition and removal of labeled edges from a set.
type LabeledEdgeSetMutator interface {
	AddEdges(edges ...LabeledEdge)
	RemoveEdges(edges ...LabeledEdge)
}

// A DataEdgeSetMutator allows the addition and removal of data edges from a set.
type DataEdgeSetMutator interface {
	AddEdges(edges ...DataEdge)
	RemoveEdges(edges ...DataEdge)
}

// A Transposer produces a transposed version of a DirectedGraph.
type Transposer interface {
	Transpose() DirectedGraph
}

/* Aggregate graph interfaces */

// Graph is gogl's most basic interface: it contains only the methods that
// *every* type of graph implements.
//
// Graph is intentionally underspecified: both directed and undirected graphs
// implement it; simple graphs, multigraphs, weighted, labeled, or any
// combination thereof.
//
// The semantics of some of these methods vary slightly from one graph type
// to another, but in general, the basic Graph methods are supplemented, not
// superceded, by the methods in more specific interfaces.
//
// Graph is a purely read oriented interface; the various Mutable*Graph
// interfaces contain the methods for writing.
type Graph interface {
	VertexEnumerator        // Allows enumerated traversal of vertices
	EdgeEnumerator          // Allows enumerated traversal of edges
	AdjacencyEnumerator     // Allows enumerated traversal of a vertex's adjacent vertices
	VertexMembershipChecker // Allows inspection of contained vertices
	EdgeMembershipChecker   // Allows inspection of contained edges
	InOutDegreeChecker      // Reports in- and out-degree of vertices
	Order() int             // Total number of vertices in the graph
	Size() int              // Total number of edges in the graph
}

// DirectedGraph describes a Graph all of whose edges are directed.
//
// Implementing DirectedGraph is the only unambiguous signal gogl provides
// that a graph's edges are directed.
type DirectedGraph interface {
	Graph
	Transposer // DirectedGraphs can produce a transpose of themselves
}

// MutableGraph describes a graph with basic edges (no weighting, labeling, etc.)
// that can be modified freely by adding or removing vertices or edges.
type MutableGraph interface {
	Graph
	VertexSetMutator
	EdgeSetMutator
}

// A simple graph is in opposition to a multigraph: it disallows loops and
// parallel edges.
type SimpleGraph interface {
	Graph
	Density() float64
}

// A weighted graph is a graph subtype where the edges have a numeric weight;
// as described by the WeightedEdge interface, this weight is a signed int.
//
// WeightedGraphs have both the HasEdge() and HasWeightedEdge() methods.
// Correct implementations should treat the difference as a matter of strictness:
//
// HasEdge() should return true as long as an edge exists
// connecting the two given vertices (respecting directed or undirected as
// appropriate), regardless of its weight.
//
// HasWeightedEdge() should return true iff an edge exists connecting the
// two given vertices (respecting directed or undirected as appropriate),
// AND if the edge weights are the same.
type WeightedGraph interface {
	Graph
	HasWeightedEdge(e WeightedEdge) bool
	EachWeightedEdge(f func(edge WeightedEdge))
}

// MutableWeightedGraph is the mutable version of a weighted graph. Its
// AddEdges() method is incompatible with MutableGraph, guaranteeing
// only weighted edges can be present in the graph.
type MutableWeightedGraph interface {
	WeightedGraph
	VertexSetMutator
	WeightedEdgeSetMutator
}

// A labeled graph is a graph subtype where the edges have an identifier;
// as described by the LabeledEdge interface, this identifier is a string.
//
// LabeledGraphs have both the HasEdge() and HasLabeledEdge() methods.
// Correct implementations should treat the difference as a matter of strictness:
//
// HasEdge() should return true as long as an edge exists
// connecting the two given vertices (respecting directed or undirected as
// appropriate), regardless of its label.
//
// HasLabeledEdge() should return true iff an edge exists connecting the
// two given vertices (respecting directed or undirected as appropriate),
// AND if the edge labels are the same.
type LabeledGraph interface {
	Graph
	HasLabeledEdge(e LabeledEdge) bool
	EachLabeledEdge(f func(edge LabeledEdge))
}

// LabeledWeightedGraph is the mutable version of a labeled graph. Its
// AddEdges() method is incompatible with MutableGraph, guaranteeing
// only weighted edges can be present in the graph.
type MutableLabeledGraph interface {
	LabeledGraph
	VertexSetMutator
	LabeledEdgeSetMutator
}

// A data graph is a graph subtype where the edges carry arbitrary Go data;
// as described by the PropertyEdge interface, this identifier is an interface{}.
//
// PropertyGraphs have both the HasEdge() and HasPropertyEdge() methods.
// Correct implementations should treat the difference as a matter of strictness:
//
// HasEdge() should return true as long as an edge exists
// connecting the two given vertices (respecting directed or undirected as
// appropriate), regardless of its label.
//
// HasPropertyEdge() should return true iff an edge exists connecting the
// two given vertices (respecting directed or undirected as appropriate),
// AND if the edge data is the same. Simple comparison will typically be used
// to establish data equality, which means that using noncomparables (a slice,
// map, or non-pointer struct containing a slice or a map) for the data will
// cause a panic.
type PropertyGraph interface {
	Graph
	HasPropertyEdge(e PropertyEdge) bool
	EachPropertyEdge(f func(edge PropertyEdge))
}

// PropertyWeightedGraph is the mutable version of a labeled graph. Its
// AddEdges() method is incompatible with MutableGraph, guaranteeing
// only weighted edges can be present in the graph.
<<<<<<< HEAD
type MutablePropertyGraph interface {
	PropertyGraph
	EnsureVertex(vertices ...Vertex)
	RemoveVertex(vertices ...Vertex)
	AddEdges(edges ...PropertyEdge)
	RemoveEdges(edges ...PropertyEdge)
=======
type MutableDataGraph interface {
	DataGraph
	VertexSetMutator
	DataEdgeSetMutator
>>>>>>> d091383f
}

/* Graph creation */

type GraphFactory func() interface{}

var Graphs = make(map[string]GraphFactory, 0)

// Creates a new graph instance.
//
// You will need to type assert the returned graph to the interface appropriate
// for your use case: Graph, DirectedGraph, MutableGraph, WeightedGraph, etc.
func New(name string) (graph interface{}, err error) {
	if _, exists := Graphs[name]; !exists {
		return nil, fmt.Errorf("No graph is registered with the name %q", name)
	}

	return Graphs[name](), nil
}

func RegisterGraph(name string, factory GraphFactory) error {
	if _, exists := Graphs[name]; exists {
		return fmt.Errorf("A graph is already registered with the name %q", name)
	}

	g := factory()

	if _, ok := g.(Graph); ok {
		return nil
	} else if _, ok := g.(WeightedGraph); ok {
		return nil
	}

	return fmt.Errorf("Value returned from factory does not implement a known Graph interface")
}

func init() {
	RegisterGraph("basic.directed", func() interface{} {
		return NewDirected()
	})
	RegisterGraph("basic.undirected", func() interface{} {
		return NewUndirected()
	})
	RegisterGraph("weighted.directed", func() interface{} {
		return NewWeightedDirected()
	})
	RegisterGraph("weighted.undirected", func() interface{} {
		return NewWeightedUndirected()
	})
}<|MERGE_RESOLUTION|>--- conflicted
+++ resolved
@@ -77,10 +77,10 @@
 	RemoveEdges(edges ...LabeledEdge)
 }
 
-// A DataEdgeSetMutator allows the addition and removal of data edges from a set.
-type DataEdgeSetMutator interface {
-	AddEdges(edges ...DataEdge)
-	RemoveEdges(edges ...DataEdge)
+// A PropertyEdgeSetMutator allows the addition and removal of data edges from a set.
+type PropertyEdgeSetMutator interface {
+	AddEdges(edges ...PropertyEdge)
+	RemoveEdges(edges ...PropertyEdge)
 }
 
 // A Transposer produces a transposed version of a DirectedGraph.
@@ -187,7 +187,7 @@
 
 // LabeledWeightedGraph is the mutable version of a labeled graph. Its
 // AddEdges() method is incompatible with MutableGraph, guaranteeing
-// only weighted edges can be present in the graph.
+// only labeled edges can be present in the graph.
 type MutableLabeledGraph interface {
 	LabeledGraph
 	VertexSetMutator
@@ -216,22 +216,13 @@
 	EachPropertyEdge(f func(edge PropertyEdge))
 }
 
-// PropertyWeightedGraph is the mutable version of a labeled graph. Its
+// MutablePropertyGraph is the mutable version of a propety graph. Its
 // AddEdges() method is incompatible with MutableGraph, guaranteeing
-// only weighted edges can be present in the graph.
-<<<<<<< HEAD
+// only property edges can be present in the graph.
 type MutablePropertyGraph interface {
 	PropertyGraph
-	EnsureVertex(vertices ...Vertex)
-	RemoveVertex(vertices ...Vertex)
-	AddEdges(edges ...PropertyEdge)
-	RemoveEdges(edges ...PropertyEdge)
-=======
-type MutableDataGraph interface {
-	DataGraph
-	VertexSetMutator
-	DataEdgeSetMutator
->>>>>>> d091383f
+	VertexSetMutator
+	PropertyEdgeSetMutator
 }
 
 /* Graph creation */
